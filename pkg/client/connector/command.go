package connector

import (
	"context"
	"fmt"
	"os"
	"path/filepath"
	"sort"
	"sync"
	"time"

	"github.com/spf13/cobra"
	"google.golang.org/grpc"

	"github.com/datawire/dlib/dcontext"
	"github.com/datawire/dlib/derror"
	"github.com/datawire/dlib/dgroup"
	"github.com/datawire/dlib/dhttp"
	"github.com/datawire/dlib/dlog"
	rpc "github.com/telepresenceio/telepresence/rpc/v2/connector"
	"github.com/telepresenceio/telepresence/rpc/v2/daemon"
	"github.com/telepresenceio/telepresence/rpc/v2/manager"
	"github.com/telepresenceio/telepresence/v2/pkg/client"
	"github.com/telepresenceio/telepresence/v2/pkg/client/connector/sharedstate"
	"github.com/telepresenceio/telepresence/v2/pkg/client/connector/userd_auth"
	"github.com/telepresenceio/telepresence/v2/pkg/client/connector/userd_grpc"
	"github.com/telepresenceio/telepresence/v2/pkg/client/connector/userd_k8s"
	"github.com/telepresenceio/telepresence/v2/pkg/client/connector/userd_trafficmgr"
	"github.com/telepresenceio/telepresence/v2/pkg/client/errcat"
	"github.com/telepresenceio/telepresence/v2/pkg/client/logging"
	"github.com/telepresenceio/telepresence/v2/pkg/client/scout"
	"github.com/telepresenceio/telepresence/v2/pkg/filelocation"
)

const ProcessName = "connector"
const titleName = "Connector"

var help = `The Telepresence ` + titleName + ` is a background component that manages a connection. It
requires that a daemon is already running.

Launch the Telepresence ` + titleName + `:
    telepresence connect

Examine the ` + titleName + `'s log output in
    ` + filepath.Join(func() string { dir, _ := filelocation.AppUserLogDir(context.Background()); return dir }(), ProcessName+".log") + `
to troubleshoot problems.
`

type parsedConnectRequest struct {
	*rpc.ConnectRequest
	*userd_k8s.Config
}

// service represents the state of the Telepresence Connector
type service struct {
	scout *scout.Reporter

	cancel func()

	// Must hold connectMu to use the sharedState.MaybeSetXXX methods.
	connectMu   sync.Mutex
	sharedState *sharedstate.State

	// These are used to communicate between the various goroutines.
	connectRequest  chan parsedConnectRequest // server-grpc.connect() -> connectWorker
	connectResponse chan *rpc.ConnectInfo     // connectWorker -> server-grpc.connect()
}

// Command returns the CLI sub-command for "connector-foreground"
func Command() *cobra.Command {
	c := &cobra.Command{
		Use:    ProcessName + "-foreground",
		Short:  "Launch Telepresence " + titleName + " in the foreground (debug)",
		Args:   cobra.ExactArgs(0),
		Hidden: true,
		Long:   help,
		RunE: func(cmd *cobra.Command, args []string) error {
			return run(cmd.Context())
		},
	}
	return c
}

func connectError(t rpc.ConnectInfo_ErrType, err error) *rpc.ConnectInfo {
	return &rpc.ConnectInfo{
		Error:         t,
		ErrorText:     err.Error(),
		ErrorCategory: int32(errcat.GetCategory(err)),
	}
}

// connect the connector to a cluster
func (s *service) connect(c context.Context, cr *rpc.ConnectRequest, dryRun bool) *rpc.ConnectInfo {
	s.connectMu.Lock()
	defer s.connectMu.Unlock()

	config, err := userd_k8s.NewConfig(c, cr.KubeFlags)
	if err != nil && !dryRun {
		return connectError(rpc.ConnectInfo_CLUSTER_FAILED, err)
	}
	if cluster := s.sharedState.GetClusterNonBlocking(); cluster != nil {
		if cluster.Config.ContextServiceAndFlagsEqual(config) {
			cluster.Config = config // namespace might have changed
			if mns := cr.MappedNamespaces; len(mns) > 0 {
				if len(mns) == 1 && mns[0] == "all" {
					mns = nil
				}
				sort.Strings(mns)
				cluster.SetMappedNamespaces(c, mns)
			}
			ingressInfo, err := cluster.DetectIngressBehavior(c)
			if err != nil {
				return connectError(rpc.ConnectInfo_CLUSTER_FAILED, err)
			}
			ret := &rpc.ConnectInfo{
				Error:          rpc.ConnectInfo_ALREADY_CONNECTED,
				ClusterContext: cluster.Config.Context,
				ClusterServer:  cluster.Config.Server,
				ClusterId:      cluster.GetClusterId(c),
				IngressInfos:   ingressInfo,
			}
			s.sharedState.GetTrafficManagerNonBlocking().SetStatus(c, ret)
			return ret
		} else {
			ret := &rpc.ConnectInfo{
				Error:          rpc.ConnectInfo_MUST_RESTART,
				ClusterContext: cluster.Config.Context,
				ClusterServer:  cluster.Config.Server,
				ClusterId:      cluster.GetClusterId(c),
			}
			s.sharedState.GetTrafficManagerNonBlocking().SetStatus(c, ret)
			return ret
		}
	} else {
		// This is the first call to Connect; we have to tell the background connect
		// goroutine to actually do the work.
		if dryRun {
			return &rpc.ConnectInfo{
				Error: rpc.ConnectInfo_DISCONNECTED,
			}
		} else {
			s.connectRequest <- parsedConnectRequest{
				ConnectRequest: cr,
				Config:         config,
			}
			close(s.connectRequest)
			return <-s.connectResponse
		}
	}
}

func (s *service) connectWorker(c context.Context, cr *rpc.ConnectRequest, k8sConfig *userd_k8s.Config, svc *grpc.Server) *rpc.ConnectInfo {
	mappedNamespaces := cr.MappedNamespaces
	if len(mappedNamespaces) == 1 && mappedNamespaces[0] == "all" {
		mappedNamespaces = nil
	}
	sort.Strings(mappedNamespaces)

	s.scout.Report(c, "connect")

	// establish a connection to the daemon gRPC service
	dlog.Info(c, "Connecting to daemon...")
	conn, err := client.DialSocket(c, client.DaemonSocketName)
	if err != nil {
		dlog.Errorf(c, "unable to connect to daemon: %+v", err)
		s.sharedState.MaybeSetCluster(nil)
		s.sharedState.MaybeSetTrafficManager(nil)
		s.cancel()
		return connectError(rpc.ConnectInfo_DAEMON_FAILED, err)
	}
	// Don't bother calling 'conn.Close()', it should remain open until we shut down, and just
	// prefer to let the OS close it when we exit.
	daemonClient := daemon.NewDaemonClient(conn)

	dlog.Info(c, "Connecting to k8s cluster...")
	cluster, err := func() (*userd_k8s.Cluster, error) {
		c, cancel := client.GetConfig(c).Timeouts.TimeoutContext(c, client.TimeoutClusterConnect)
		defer cancel()
		cluster, err := userd_k8s.NewCluster(c,
			k8sConfig,
			mappedNamespaces,
			userd_k8s.Callbacks{
				SetDNSSearchPath: daemonClient.SetDnsSearchPath,
			},
		)
		if err != nil {
			return nil, err
		}
		return cluster, nil
	}()
	if err != nil {
		dlog.Errorf(c, "unable to track k8s cluster: %+v", err)
		s.sharedState.MaybeSetCluster(nil)
		s.sharedState.MaybeSetTrafficManager(nil)
		s.cancel()
		return connectError(rpc.ConnectInfo_CLUSTER_FAILED, err)
	}
	s.sharedState.MaybeSetCluster(cluster)
	dlog.Infof(c, "Connected to context %s (%s)", cluster.Context, cluster.Server)

	// Phone home with the information about the size of the cluster
	s.scout.SetMetadatum(c, "cluster_id", cluster.GetClusterId(c))
	s.scout.Report(c, "connecting_traffic_manager", scout.Entry{
		Key:   "mapped_namespaces",
		Value: len(cr.MappedNamespaces),
	})

	connectStart := time.Now()

	dlog.Info(c, "Connecting to traffic manager...")
	tmgr, err := userd_trafficmgr.New(c,
		cluster,
		s.scout.InstallID(),
		userd_trafficmgr.Callbacks{
			GetCloudAPIKey: s.sharedState.GetCloudAPIKey,
			RegisterManagerServer: func(mgrSrv manager.ManagerServer) {
				manager.RegisterManagerServer(svc, mgrSrv)
			},
			Connect: daemonClient.Connect,
		})
	if err != nil {
		dlog.Errorf(c, "Unable to connect to TrafficManager: %s", err)
		// No point in continuing without a traffic manager
		s.sharedState.MaybeSetTrafficManager(nil)
		s.cancel()
		return connectError(rpc.ConnectInfo_TRAFFIC_MANAGER_FAILED, err)
	}
	s.sharedState.MaybeSetTrafficManager(tmgr)

	// Wait for traffic manager to connect
	dlog.Info(c, "Waiting for TrafficManager to connect")
	tc, cancel := client.GetConfig(c).Timeouts.TimeoutContext(c, client.TimeoutTrafficManagerConnect)
	defer cancel()
	if _, err := tmgr.GetClientBlocking(tc); err != nil {
		dlog.Errorf(c, "Failed to initialize session with traffic-manager: %v", err)
		// No point in continuing without a traffic manager
		s.cancel()
		return connectError(rpc.ConnectInfo_TRAFFIC_MANAGER_FAILED, err)
	}

	// Wait until all of the k8s watches (in the "background-k8swatch" goroutine) are running.
	if err = cluster.WaitUntilReady(c); err != nil {
		s.cancel()
		return connectError(rpc.ConnectInfo_CLUSTER_FAILED, err)
	}

	// Collect data on how long connection time took
	s.scout.Report(c, "finished_connecting_traffic_manager", scout.Entry{
		Key: "connect_duration", Value: time.Since(connectStart).Seconds()})

	ingressInfo, err := cluster.DetectIngressBehavior(c)
	if err != nil {
		s.cancel()
		return connectError(rpc.ConnectInfo_CLUSTER_FAILED, err)
	}

	ret := &rpc.ConnectInfo{
		Error:          rpc.ConnectInfo_UNSPECIFIED,
		ClusterContext: cluster.Config.Context,
		ClusterServer:  cluster.Config.Server,
		ClusterId:      cluster.GetClusterId(c),
		IngressInfos:   ingressInfo,
	}
	tmgr.SetStatus(c, ret)
	return ret
}

// run is the main function when executing as the connector
func run(c context.Context) error {
	cfg, err := client.LoadConfig(c)
	if err != nil {
		return fmt.Errorf("failed to load config: %w", err)
	}
	c = client.WithConfig(c, cfg)
	c = dgroup.WithGoroutineName(c, "/"+ProcessName)
	c, err = logging.InitContext(c, ProcessName, logging.NewRotateOnce())
	if err != nil {
		return err
	}

	// Listen on domain unix domain socket or windows named pipe. The listener must be opened
	// before other tasks because the CLI client will only wait for a short period of time for
	// the socket/pipe to appear before it gives up.
	grpcListener, err := client.ListenSocket(c, ProcessName, client.ConnectorSocketName)
	if err != nil {
		return err
	}
	defer func() {
		_ = client.RemoveSocket(grpcListener)
	}()
	dlog.Debug(c, "Listener opened")

	s := &service{
		scout:           scout.NewReporter(c, "connector"),
		connectRequest:  make(chan parsedConnectRequest),
		connectResponse: make(chan *rpc.ConnectInfo),
	}
	if s.sharedState, err = sharedstate.NewState(c, ProcessName); err != nil {
		return err
	}

	g := dgroup.NewGroup(c, dgroup.GroupConfig{
		SoftShutdownTimeout:  2 * time.Second,
		EnableSignalHandling: true,
		ShutdownOnNonError:   true,
	})
<<<<<<< HEAD

	cliio := &s.sharedState.UserNotifications
	quitOnce := sync.Once{}
	s.cancel = func() {
		quitOnce.Do(func() {
			g.Go("quit", func(_ context.Context) error {
				cliio.Close()
				return nil
			})
		})
	}

	s.sharedState.LoginExecutor = userd_auth.NewStandardLoginExecutor(cliio, s.scout)
	var scoutUsers sync.WaitGroup
	scoutUsers.Add(1) // how many of the goroutines might write to s.scout
	go func() {
		scoutUsers.Wait()
		close(s.scout)
	}()
=======
	s.cancel = func() { g.Go("quit", func(_ context.Context) error { return nil }) }
	s.sharedState.LoginExecutor = userd_auth.NewStandardLoginExecutor(&s.sharedState.UserNotifications, s.scout)
>>>>>>> 7ad5bbaa

	dlog.Info(c, "---")
	dlog.Infof(c, "Telepresence %s %s starting...", titleName, client.DisplayVersion())
	dlog.Infof(c, "PID is %d", os.Getpid())
	dlog.Info(c, "")

	svcCh := make(chan *grpc.Server, 1)

	grpcQuitCh := make(chan func()) // Channel uses to propagate the grpcQuit cancel function. It must originate inside "server-grpc".
	g.Go("server-grpc", func(c context.Context) (err error) {
		// Prevent that the gRPC server is stopped before the "background-manager" completes. Termination goes like this:
		//
		// 1. s.cancel() is called. That starts the "quit" goroutine which exits and causes all other goroutines in the group to soft-cancel.
		// 2. The "background-manager" will then call grpcQuit() to cancel the grpcSoft context (which stems from the hard context of c, and
		//    hence isn't cancelled just yet).
		// 3. The canceling of grpcSoft shuts down the gRPC server that is started at the end of this function gracefully.
		// 4. If the server doesn't shut down, the hard context of c will eventually kill it after the SoftShutdownTimeout declared in
		//    the group.
		grpcSoft, grpcQuit := context.WithCancel(dcontext.WithSoftness(dcontext.HardContext(c)))
		grpcQuitCh <- grpcQuit
		close(grpcQuitCh)

		defer func() {
			close(svcCh)
			if perr := derror.PanicToError(recover()); perr != nil {
				dlog.Error(c, perr)
			}

			// Close s.connectRequest if it hasn't already been closed.
			select {
			case <-s.connectRequest:
			default:
				close(s.connectRequest)
			}
		}()

		defer func() {
			if err != nil {
				dlog.Errorf(c, "gRPC server ended with: %v", err)
			} else {
				dlog.Debug(c, "gRPC server ended")
			}
		}()

		opts := []grpc.ServerOption{}
		cfg := client.GetConfig(c)
		if !cfg.Grpc.MaxReceiveSize.IsZero() {
			if mz, ok := cfg.Grpc.MaxReceiveSize.AsInt64(); ok {
				opts = append(opts, grpc.MaxRecvMsgSize(int(mz)))
			}
		}
		svc := grpc.NewServer(opts...)
		rpc.RegisterConnectorServer(svc, userd_grpc.NewGRPCService(
			userd_grpc.Callbacks{
				Cancel:  s.cancel,
				Connect: s.connect,
			},
			s.sharedState,
		))
		svcCh <- svc

		sc := &dhttp.ServerConfig{
			Handler: svc,
		}
		dlog.Info(c, "gRPC server started")
		if err = sc.Serve(grpcSoft, grpcListener); err != nil {
			if c.Err() != nil {
				err = nil // Normal shutdown
			}
		}
		return err
	})

	// background-init handles the work done by the initial connector.Connect RPC call.  This
	// happens in a separate goroutine from the gRPC server's connection handler so that the
	// request getting cancelled doesn't cancel the work.
	g.Go("background-init", func(c context.Context) error {
		defer func() {
			close(s.connectResponse) // -> server-grpc.connect()
			s.sharedState.MaybeSetCluster(nil)
			s.sharedState.MaybeSetTrafficManager(nil)
			<-c.Done() // Don't trip ShutdownOnNonError in the parent group.
		}()

		pcr, ok := <-s.connectRequest
		if !ok {
			return nil
		}
		svc, ok := <-svcCh
		if !ok {
			return nil
		}
		s.connectResponse <- s.connectWorker(c, pcr.ConnectRequest, pcr.Config, svc)

		return nil
	})

	// background-k8swatch watches all of the nescessary Kubernetes resources.
	g.Go("background-k8swatch", func(c context.Context) error {
		cluster, _ := s.sharedState.GetClusterBlocking(c)
		if cluster == nil {
			return nil
		}
		return cluster.RunWatchers(c)
	})

	// background-manager (1) starts up with ensuring that the manager is installed and running,
	// but then for most of its life
	//  - (2) calls manager.ArriveAsClient and then periodically calls manager.Remain
	//  - watch the intercepts (manager.WatchIntercepts) and then
	//    + (3) listen on the appropriate local ports and forward them to the intercepted
	//      Services, and
	//    + (4) mount the appropriate remote volumes.
	g.Go("background-manager", func(c context.Context) error {
		grpcQuit := <-grpcQuitCh
		defer grpcQuit()
		mgr, _ := s.sharedState.GetTrafficManagerBlocking(c)
		if mgr == nil {
			return nil
		}
		return mgr.Run(c)
	})

	// background-systema runs a localhost HTTP server for handling callbacks from the
	// Ambassador Cloud login flow.
	g.Go("background-systema", s.sharedState.LoginExecutor.Worker)

	// background-metriton is the goroutine that handles all telemetry reports, so that calls to
	// metriton don't block the functional goroutines.
	g.Go("background-metriton", s.scout.Run)

	err = g.Wait()
	if err != nil {
		dlog.Error(c, err)
	}
	return err
}<|MERGE_RESOLUTION|>--- conflicted
+++ resolved
@@ -304,7 +304,6 @@
 		EnableSignalHandling: true,
 		ShutdownOnNonError:   true,
 	})
-<<<<<<< HEAD
 
 	cliio := &s.sharedState.UserNotifications
 	quitOnce := sync.Once{}
@@ -318,16 +317,6 @@
 	}
 
 	s.sharedState.LoginExecutor = userd_auth.NewStandardLoginExecutor(cliio, s.scout)
-	var scoutUsers sync.WaitGroup
-	scoutUsers.Add(1) // how many of the goroutines might write to s.scout
-	go func() {
-		scoutUsers.Wait()
-		close(s.scout)
-	}()
-=======
-	s.cancel = func() { g.Go("quit", func(_ context.Context) error { return nil }) }
-	s.sharedState.LoginExecutor = userd_auth.NewStandardLoginExecutor(&s.sharedState.UserNotifications, s.scout)
->>>>>>> 7ad5bbaa
 
 	dlog.Info(c, "---")
 	dlog.Infof(c, "Telepresence %s %s starting...", titleName, client.DisplayVersion())
