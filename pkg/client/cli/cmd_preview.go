package cli

import (
	"context"
	"fmt"

	"github.com/spf13/cobra"
	"github.com/spf13/pflag"

	"github.com/telepresenceio/telepresence/rpc/v2/connector"
	"github.com/telepresenceio/telepresence/rpc/v2/manager"
	"github.com/telepresenceio/telepresence/v2/pkg/client/cli/cliutil"
)

// addPreviewFlags mutates 'flags', adding flags to it such that the flags set the appropriate
// fields in the given 'spec'.  If 'prefix' is given, long-flag names are prefixed with it.
func addPreviewFlags(prefix string, flags *pflag.FlagSet, spec *manager.PreviewSpec) {
	flags.BoolVarP(&spec.DisplayBanner, prefix+"banner", "b", true, "Display banner on preview page")
}

func previewCommand() *cobra.Command {
	cmd := &cobra.Command{
		Use:  "preview",
		Args: OnlySubcommands,

		Short: "Create or remove preview domains for existing intercepts",
		RunE:  RunSubcommands,
	}

	var createSpec manager.PreviewSpec
	createCmd := &cobra.Command{
		Use:  "create [flags] <intercept_name>",
		Args: cobra.ExactArgs(1),

		Short: "Create a preview domain for an existing intercept",
		RunE: func(cmd *cobra.Command, args []string) error {
			if _, err := cliutil.EnsureLoggedIn(cmd.Context(), ""); err != nil {
				return err
			}
			return withConnector(cmd, true, func(ctx context.Context, _ connector.ConnectorClient, connInfo *connector.ConnectInfo) error {
				return cliutil.WithManager(ctx, func(ctx context.Context, managerClient manager.ManagerClient) error {
					if createSpec.Ingress == nil {
						request := manager.GetInterceptRequest{Session: connInfo.SessionInfo, Name: args[0]}
<<<<<<< HEAD
						// Will throw rpc "not found" error if intercept has not yet been created
=======
>>>>>>> 58a4cfa1
						interceptInfo, err := managerClient.GetIntercept(ctx, &request)
						if err != nil {
							return err
						}
<<<<<<< HEAD
						ingress, err := selectIngress(ctx, cmd.InOrStdin(), cmd.OutOrStdout(), connInfo, interceptInfo.Spec.Agent, interceptInfo.Spec.Namespace)
=======
						ingress, err := selectIngress(ctx, cmd.InOrStdin(), cmd.OutOrStdout(), connInfo, interceptInfo.Spec.Name, interceptInfo.Spec.Namespace)
>>>>>>> 58a4cfa1
						if err != nil {
							return err
						}
						createSpec.Ingress = ingress
					}
					intercept, err := managerClient.UpdateIntercept(ctx, &manager.UpdateInterceptRequest{
						Session: connInfo.SessionInfo,
						Name:    args[0],
						PreviewDomainAction: &manager.UpdateInterceptRequest_AddPreviewDomain{
							AddPreviewDomain: &createSpec,
						},
					})
					if err != nil {
						return err
					}
					fmt.Println(DescribeIntercept(intercept, nil, false))
					return nil
				})
			})
		},
	}
	addPreviewFlags("", createCmd.Flags(), &createSpec)

	removeCmd := &cobra.Command{
		Use:  "remove <intercept_name>",
		Args: cobra.ExactArgs(1),

		Short: "Remove a preview domain from an intercept",
		RunE: func(cmd *cobra.Command, args []string) error {
			return withConnector(cmd, true, func(ctx context.Context, _ connector.ConnectorClient, connInfo *connector.ConnectInfo) error {
				return cliutil.WithManager(ctx, func(ctx context.Context, managerClient manager.ManagerClient) error {
					intercept, err := managerClient.UpdateIntercept(ctx, &manager.UpdateInterceptRequest{
						Session: connInfo.SessionInfo,
						Name:    args[0],
						PreviewDomainAction: &manager.UpdateInterceptRequest_RemovePreviewDomain{
							RemovePreviewDomain: true,
						},
					})
					if err != nil {
						return err
					}
					fmt.Println(DescribeIntercept(intercept, nil, false))
					return nil
				})
			})
		},
	}

	cmd.AddCommand(createCmd, removeCmd)

	return cmd
}<|MERGE_RESOLUTION|>--- conflicted
+++ resolved
@@ -41,19 +41,12 @@
 				return cliutil.WithManager(ctx, func(ctx context.Context, managerClient manager.ManagerClient) error {
 					if createSpec.Ingress == nil {
 						request := manager.GetInterceptRequest{Session: connInfo.SessionInfo, Name: args[0]}
-<<<<<<< HEAD
-						// Will throw rpc "not found" error if intercept has not yet been created
-=======
->>>>>>> 58a4cfa1
+						// Throws rpc "not found" error if intercept has not yet been created
 						interceptInfo, err := managerClient.GetIntercept(ctx, &request)
 						if err != nil {
 							return err
 						}
-<<<<<<< HEAD
 						ingress, err := selectIngress(ctx, cmd.InOrStdin(), cmd.OutOrStdout(), connInfo, interceptInfo.Spec.Agent, interceptInfo.Spec.Namespace)
-=======
-						ingress, err := selectIngress(ctx, cmd.InOrStdin(), cmd.OutOrStdout(), connInfo, interceptInfo.Spec.Name, interceptInfo.Spec.Namespace)
->>>>>>> 58a4cfa1
 						if err != nil {
 							return err
 						}
