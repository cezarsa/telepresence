---
layout: doc
weight: 6
title: "Changelog"
categories: reference
---

#### 0.54 (unreleased)

<<<<<<< HEAD
Features:

* `--method vpn-tcp` now works on minikube and minishift.
  As a result we now recommend using it as the default method.
  ([#160](https://github.com/datawire/telepresence/issues/160))
=======
Bug fixes:

* Support more versions of Linux in container mode.
  Thanks to Henri Koski for bug report and patch.
  ([#202](https://github.com/datawire/telepresence/issues/202))
>>>>>>> 952cc68b

#### 0.53 (June 27, 2017)

Features:

* `--expose` can now expose a different local port than the one used on the cluster side.
  ([#180](https://github.com/datawire/telepresence/issues/180))

Bug fixes:

* Fix regression where exposing ports <1024 stopped working.
  ([#194](https://github.com/datawire/telepresence/issues/194))
* Fix regression where tools like `ping` weren't hidden on Mac in `inject-tcp` method.
  ([#187](https://github.com/datawire/telepresence/issues/187))

#### 0.52 (June 21, 2017)

Features:

* Telepresence can now be used to proxy Docker containers, by using `--method container` together with `--docker-run`.
  Thanks to Iván Montes for the feature request and initial testing.
  ([#175](https://github.com/datawire/telepresence/issues/175))

#### 0.51 (June 13, 2017)

Bug fixes:

* Default `ssh` config is not used, in case it has options that break Telepresence.
  Thanks to KUOKA Yusuke for the bug report, and Iván Montes for debugging and the patch to fix it.
  ([#174](https://github.com/datawire/telepresence/issues/174))

#### 0.50 (June 8, 2017)

Bug fixes:

* If no `current-context` is set in the Kubernetes config, then give a nice
  error message indicating the need for passing `--context` option to
  `telepresence`.
  Thanks to Brandon Philips for the bug report.
  ([#164](https://github.com/datawire/telepresence/issues/164))
* `oc` will not be used unless we're sure we're talking to an OpenShift server. This is useful for Kubernetes users who happen to have a `oc` binary that isn't the OpenShift client.
  Thanks to Brandon Philips for the bug report.
  ([#165](https://github.com/datawire/telepresence/issues/165))

#### 0.49 (June 7, 2017)

Features:

* **Backwards incompatible change:** Telepresence now supports a alternative to `LD_PRELOAD`, a VPN-like connection using [sshuttle](http://sshuttle.readthedocs.io/en/stable/). As a result the `telepresence` command line now has an extra required argument `--method`.
  ([#128](https://github.com/datawire/telepresence/issues/128))
* Added shortcuts for a number of the command line arguments.

#### 0.48 (May 25, 2017)

Bug fixes:

* `--swap-deployment` now works in more cases on OpenShift, in particular when `oc new-app` was used.

#### 0.47 (May 23, 2017)

Features:

* `--swap-deployment` allows replacing an existing Deployment with Telepresence, and then swapping back on exiting the `telepresence` command line.
  ([#9](https://github.com/datawire/telepresence/issues/9))

#### 0.46 (May 16, 2017)

Features:

* Preliminary support for OpenShift Origin.
  Thanks to Eli Young for lots of help figuring out the necessary steps.
  ([#132](https://github.com/datawire/telepresence/issues/132))

Bug fixes:

* Pods created with `--new-deployment` are now looked up using a unique ID, preventing issues where a pod from a previous run was mistakenly used.
  ([#94](https://github.com/datawire/telepresence/issues/94))

#### 0.45 (May 8, 2017)

Bug fixes:

* The Kubernetes-side container used by Telepresence no longer runs as root.
  This will make support for OpenShift Origin easier, as well as other environments that don't want containers running as root.
  Thanks to Eli Young for the patch.
* Increased connection timeout from 3 seconds to 10 seconds, in the hopes of reducing spurious disconnects.
  ([#88](https://github.com/datawire/telepresence/issues/88))
* Common commands that won't work under Telepresence, like `ping` and `nslookup`, will now fail with an appropriate error messages.
  ([#139](https://github.com/datawire/telepresence/issues/139))

#### 0.44 (May 4, 2017)

Bug fixes:

* `telepresence` fails with a better error if a too-old version of Python is used.
   Thanks to Victor Gdalevich for the bug report.
   ([#136](https://github.com/datawire/telepresence/issues/136))
* `telepresence` automatic bug reporting code is triggered by errors during parsing command line arguments.
* If namespace was set using `kubectl config set-context` it will no longer cause Telepresence to break.
  Thanks to spiddy for the bug report.
  ([#133](https://github.com/datawire/telepresence/issues/133))

#### 0.43 (May 3, 2017)

Features:

* `--run` lets you run a command directly as an alternative to running a shell, e.g. `telepresence --new-deployment test --run python3 myapp.py`.
* `telepresence` starts up much faster by polling more frequently and reducing unnecessary sleeps.

#### 0.42 (April 28, 2017)

Bug fixes:

* `~/.bashrc` is no longer loaded by the Telepresence shell, to ensure it doesn't break when e.g. `kubectl` is run there. Thanks to discopalevo for the bug report.
  ([#126](https://github.com/datawire/telepresence/issues/126))
* Log files are written to original path, not wherever you happen to `cd` to.
  ([#120](https://github.com/datawire/telepresence/issues/120))
* Better error messages when a custom Deployment is missing or misconfigured.
  ([#121](https://github.com/datawire/telepresence/issues/121))

#### 0.41 (April 26, 2017)

Features:

* Telepresence can run on Windows using the Windows Subsystem for Linux.

Bug fixes:

* Telepresence now sets a RAM limit on its Kubernetes pods.
* Telepresence Kubernetes pod exits faster.

Releases 0.31 to 0.40 were spent debugging release automation.

#### 0.30 (April 19, 2017)

Features:

* Telepresence can now be installed via Homebrew on OS X.

#### 0.29 (April 13, 2017)

Bug fixes:

* Fix surprising error about `umount` when shutting down on Linux.

#### 0.28 (April 13, 2017)

Features:

* Remote volumes are now accessible by the local process.
  ([#78](https://github.com/datawire/telepresence/issues/78))

#### 0.27 (April 12, 2017)

Features:

* `--context` option allows choosing a `kubectl` context.
  Thanks to Svend Sorenson for the patch.
  ([#3](https://github.com/datawire/telepresence/issues/3))

Bug fixes:

* Telepresence no longer breaks if compression is enabled in `~/.ssh/config`.
  Thanks to Svend Sorenson for the bug report.
  ([#97](https://github.com/datawire/telepresence/issues/97))

#### 0.26 (April 6, 2017)

Backwards incompatible changes:

* New requirements: openssh client and Python 3 must be installed for Telepresence to work.
  Docker is no longer required.

Features:

* Docker is no longer required to run Telepresence.
  ([#78](https://github.com/datawire/telepresence/issues/78))
* Local servers just have to listen on localhost (127.0.0.1) in order to be accessible to Kubernetes; previously they had to listen on all interfaces.
  ([#77](https://github.com/datawire/telepresence/issues/77))

0.25 failed the release process due to some sort of mysterious mistake.

#### 0.24 (April 5, 2017)

Bug fixes:

* The `KUBECONFIG` environment variable will now be respected, so long as it points at a path inside your home directory.
  ([#84](https://github.com/datawire/telepresence/issues/84))
* Errors on startup are noticed, fixing issues with hanging indefinitely in the "Starting proxy..." phase.
  ([#83](https://github.com/datawire/telepresence/issues/83))

#### 0.23 (April 3, 2017)

Bug fixes:

* Telepresence no longer uses lots of CPU busy-looping.
  Thanks to Jean-Paul Calderone for the bug report.

#### 0.22 (March 30, 2017)

Features:

* Telepresence can now interact with any Kubernetes namespace, not just the default one.
  ([#74](https://github.com/datawire/telepresence/issues/74))

Backwards incompatible changes:

* Running Docker containers locally (`--docker-run`) is no longer supported.
  This feature will be reintroduced in the future, with a different implementation, if there is user interest.
  [Add comments here](https://github.com/datawire/telepresence/issues/76) if you're interested.

#### 0.21 (March 28, 2017)
  
Bug fixes:

* Telepresence exits when connection is lost to the Kubernetes cluster, rather than hanging.
* Telepresence notices when the proxy container exits and shuts down.
  ([#24](https://github.com/datawire/telepresence/issues/24))

#### 0.20 (March 27, 2017)

Bug fixes:

* Telepresence only copies environment variables explicitly configured in the `Deployment`, rather than copying all environment variables.
* If there is more than one container Telepresence copies the environment variables from the one running the `datawire/telepresence-k8s` image, rather than the first one.
  ([#38](https://github.com/datawire/telepresence/issues/38))

#### 0.19 (March 24, 2017)

Bug fixes:

* Fixed another issue with `--run-shell` on OS X.

#### 0.18 (March 24, 2017)

Features:

* Support `--run-shell` on OS X, allowing local processes to be proxied.
* Kubernetes-side Docker image is now smaller.
  ([#61](https://github.com/datawire/telepresence/issues/61))

Bug fixes:
  
* When using `--run-shell`, allow access to the local host.
  Thanks to Jean-Paul Calderone for the bug report.
  ([#58](https://github.com/datawire/telepresence/issues/58))

#### 0.17 (March 21, 2017)

Bug fixes:

* Fix problem with tmux and wrapping when using `--run-shell`.
  Thanks to Jean-Paul Calderone for the bug report.
  ([#51](https://github.com/datawire/telepresence/issues/51))
* Fix problem with non-login shells, e.g. with gnome-terminal.
  Thanks to Jean-Paul Calderone for the bug report.
  ([#52](https://github.com/datawire/telepresence/issues/52))
* Use the Deployment's namespace, not the Deployment's spec namespace since that may not have a namespace set.
  Thanks to Jean-Paul Calderone for the patch.
* Hide torsocks messages.
  Thanks to Jean-Paul Calderone for the bug report.
  ([#50](https://github.com/datawire/telepresence/issues/50))

#### 0.16 (March 20, 2017)

Bug fixes:

* Disable `--run-shell` on OS X, hopefully temporarily, since it has issues with System Integrity Protection.
* Fix Python 3 support for running `telepresence`.

#### 0.14 (March 20, 2017)

Features:

* Added `--run-shell`, which allows proxying against local processes.
  ([#1](https://github.com/datawire/telepresence/issues/1))

#### 0.13 (March 16, 2017)

Bug fixes:

* Increase time out for pods to start up; sometimes it takes more than 30 seconds due to time to download image.

#### 0.12 (March 16, 2017)

Bug fixes:

* Better way to find matching pod for a Deployment.
  ([#43](https://github.com/datawire/telepresence/issues/43))

#### 0.11 (March 16, 2017)

Bug fixes:

* Fixed race condition that impacted `--expose`.
  ([#40](https://github.com/datawire/telepresence/issues/40))

#### 0.10 (March 15, 2017)

Bug fixes:

* Fixed race condition the first time Telepresence is run against a cluster.
  ([#33](https://github.com/datawire/telepresence/issues/33))

#### 0.9 (March 15, 2017)

Features:

* Telepresence now detects unsupported Docker configurations and complain.
  ([#26](https://github.com/datawire/telepresence/issues/26))
* Better logging from Docker processes, for easier debugging.
  ([#29](https://github.com/datawire/telepresence/issues/29))

Bug fixes:

* Fix problem on OS X where Telepresence failed to work due to inability to share default location of temporary files.
  ([#25](https://github.com/datawire/telepresence/issues/25))

#### 0.8 (March 14, 2017)

Features:

* Basic logging of what Telepresence is doing, for easier debugging.
* Check for Kubernetes and Docker on startup, so problems are caught earlier.
* Better error reporting on crashes. ([#19](https://github.com/datawire/telepresence/issues/19))

Bug fixes:

* Fixed bug where combination of `--rm` and `--detach` broke Telepresence on versions of Docker older than 1.13. Thanks to Jean-Paul Calderone for reporting the problem. ([#18](https://github.com/datawire/telepresence/issues/18))<|MERGE_RESOLUTION|>--- conflicted
+++ resolved
@@ -7,19 +7,17 @@
 
 #### 0.54 (unreleased)
 
-<<<<<<< HEAD
 Features:
 
 * `--method vpn-tcp` now works on minikube and minishift.
   As a result we now recommend using it as the default method.
   ([#160](https://github.com/datawire/telepresence/issues/160))
-=======
+
 Bug fixes:
 
 * Support more versions of Linux in container mode.
   Thanks to Henri Koski for bug report and patch.
   ([#202](https://github.com/datawire/telepresence/issues/202))
->>>>>>> 952cc68b
 
 #### 0.53 (June 27, 2017)
 
