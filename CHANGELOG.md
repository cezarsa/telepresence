--- conflicted
+++ resolved
@@ -3,6 +3,10 @@
 ### 2.3.8 (TBD)
 - Bugfix: Initialisatialisation of systemd-resolved` based DNS sets
   routing domain to improve stability in non-standard configurations.
+
+- Bugfix: A panic is no longer raised when passing an argument to the
+  `telepresence intercept` option `--http-match` that does't contain an
+  equal sign.
 
 ### 2.3.7 (July 23, 2021)
 
@@ -26,11 +30,6 @@
   failures causing telepresence to default to the overriding resolver will no
   longer cause general DNS lookup failures.
 
-<<<<<<< HEAD
-- Bugfix: A panic is no longer raised when passing an argument to the
-  `telepresence intercept` option `--http-match` that does't contain an
-  equal sign.
-=======
 - Bugfix: Fixed a regression introduced in 2.3.5 that caused `telepresence current-cluster-id`
   to crash.
 
@@ -43,7 +42,6 @@
   rapidly could cause memory corruption or corruption of the
   `user-info.json` cache file used when authenticating with Ambassador
   Cloud.
->>>>>>> 2d01dc50
 
 ### 2.3.6 (July 20, 2021)
 
